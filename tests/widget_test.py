--- conflicted
+++ resolved
@@ -443,7 +443,26 @@
     assert param_widget.fields['spacing'].value == 'linear'
 
 
-<<<<<<< HEAD
+@pytest.mark.parametrize(
+    'output',
+    [
+        (sc.scalar(1), sc.scalar(2)),
+        'Test with a string',
+        sc.data.binned_xy(100, 10, 10),
+    ],
+)
+def test_result_box_can_handle_different_outputs(output):
+    was_called = False
+
+    def run_workflow():
+        nonlocal was_called
+        was_called = True
+        return dict(enumerate(output))
+
+    ResultBox(run_workflow).run_button.click()
+    assert was_called
+
+
 def test_switchable_widget_set_values() -> None:
     param = IntParam('a', 'a', 1, switchable=True)
     widget = create_parameter_widget(param)
@@ -511,24 +530,4 @@
         'y': 5,
         'z': 3,
         'unit': 'mm',
-    }
-=======
-@pytest.mark.parametrize(
-    'output',
-    [
-        (sc.scalar(1), sc.scalar(2)),
-        'Test with a string',
-        sc.data.binned_xy(100, 10, 10),
-    ],
-)
-def test_result_box_can_handle_different_outputs(output):
-    was_called = False
-
-    def run_workflow():
-        nonlocal was_called
-        was_called = True
-        return dict(enumerate(output))
-
-    ResultBox(run_workflow).run_button.click()
-    assert was_called
->>>>>>> 8970630b
+    }