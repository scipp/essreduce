--- conflicted
+++ resolved
@@ -9,18 +9,13 @@
 import scipp as sc
 from ipywidgets import FloatText, IntText
 
-<<<<<<< HEAD
 from ess.reduce.parameter import (
     BinEdgesParameter,
     Parameter,
     Vector3dParameter,
     parameter_registry,
 )
-from ess.reduce.ui import WorkflowWidget, workflow_widget
-=======
-from ess.reduce.parameter import BinEdgesParameter, Parameter, parameter_registry
 from ess.reduce.ui import ResultBox, WorkflowWidget, workflow_widget
->>>>>>> ade8c0c1
 from ess.reduce.widgets import OptionalWidget, SwitchWidget, create_parameter_widget
 from ess.reduce.widgets._base import WidgetWithFieldsProtocol
 from ess.reduce.workflow import register_workflow, workflow_registry
