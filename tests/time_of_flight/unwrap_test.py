# SPDX-License-Identifier: BSD-3-Clause
# Copyright (c) 2025 Scipp contributors (https://github.com/scipp)
import numpy as np
import pytest
import scipp as sc
from scippneutron.chopper import DiskChopper
from scippneutron.conversion.graph.beamline import beamline as beamline_graph
from scippneutron.conversion.graph.tof import elastic as elastic_graph

from ess.reduce import time_of_flight
from ess.reduce.time_of_flight import fakes

sl = pytest.importorskip("sciline")


@pytest.fixture(scope="module")
def simulation_psc_choppers():
    return time_of_flight.simulate_beamline(
        choppers=fakes.psc_choppers(),
        source_position=fakes.source_position(),
        neutrons=500_000,
        seed=111,
    )


@pytest.fixture(scope="module")
def simulation_pulse_skipping():
    return time_of_flight.simulate_beamline(
        choppers=fakes.pulse_skipping_choppers(),
        source_position=fakes.source_position(),
        neutrons=500_000,
        seed=111,
        pulses=1,
    )


def _make_workflow_event_mode(
    distance,
    choppers,
    simulation,
    seed,
    pulse_stride,
    pulse_stride_offset,
    error_threshold,
):
    beamline = fakes.FakeBeamline(
        choppers=choppers,
        monitors={"detector": distance},
        run_length=sc.scalar(1 / 14, unit="s") * 4,
        events_per_pulse=300_000,
        seed=seed,
    )
    mon, ref = beamline.get_monitor("detector")

    pl = sl.Pipeline(
        time_of_flight.providers(), params=time_of_flight.default_parameters()
    )

    pl[time_of_flight.RawData] = mon
    pl[time_of_flight.SimulationResults] = simulation
    pl[time_of_flight.Ltotal] = distance
    pl[time_of_flight.LtotalRange] = distance, distance
    pl[time_of_flight.PulseStride] = pulse_stride
    pl[time_of_flight.PulseStrideOffset] = pulse_stride_offset
    pl[time_of_flight.LookupTableRelativeErrorThreshold] = error_threshold

    return pl, ref


def _make_workflow_histogram_mode(
    dim, distance, choppers, simulation, seed, pulse_stride
):
    beamline = fakes.FakeBeamline(
        choppers=choppers,
        monitors={"detector": distance},
        run_length=sc.scalar(1 / 14, unit="s") * 4,
        events_per_pulse=100_000,
        seed=seed,
    )
    mon, ref = beamline.get_monitor("detector")
    mon = mon.hist(
        event_time_offset=sc.linspace(
            "event_time_offset", 0.0, 1000.0 / 14, num=301, unit="ms"
        ).to(unit=mon.bins.coords["event_time_offset"].bins.unit)
    ).rename(event_time_offset=dim)

    pl = sl.Pipeline(
        (*time_of_flight.providers(), time_of_flight.resample_tof_data),
        params=time_of_flight.default_parameters(),
    )

    pl[time_of_flight.RawData] = mon
    pl[time_of_flight.SimulationResults] = simulation
    pl[time_of_flight.Ltotal] = distance
    pl[time_of_flight.LtotalRange] = distance, distance
    pl[time_of_flight.PulseStride] = pulse_stride

    return pl, ref


def _validate_result_events(tofs, ref, percentile, diff_threshold, rtol):
    # Convert to wavelength
    graph = {**beamline_graph(scatter=False), **elastic_graph("tof")}
    wavs = tofs.transform_coords("wavelength", graph=graph).bins.concat().value

    diff = abs(
        (wavs.coords["wavelength"] - ref.coords["wavelength"])
        / ref.coords["wavelength"]
    )
    # Most errors should be small
    assert np.nanpercentile(diff.values, percentile) < diff_threshold
    # Make sure that we have not lost too many events (we lose some because they may be
    # given a NaN tof from the lookup).
    nevents = sc.sum(~sc.isnan(wavs.coords['wavelength'])).to(dtype=float)
    nevents.unit = 'counts'
    assert sc.isclose(ref.data.sum(), nevents, rtol=sc.scalar(rtol))


def _validate_result_histogram_mode(tofs, ref, percentile, diff_threshold, rtol):
    graph = {**beamline_graph(scatter=False), **elastic_graph("tof")}
    wavs = tofs.transform_coords("wavelength", graph=graph)
    ref = ref.hist(wavelength=wavs.coords["wavelength"])
    # We divide by the maximum to avoid large relative differences at the edges of the
    # frames where the counts are low.
    diff = (wavs - ref) / ref.max()
    assert np.nanpercentile(diff.values, percentile) < diff_threshold
    # Make sure that we have not lost too many events (we lose some because they may be
    # given a NaN tof from the lookup).
    assert sc.isclose(ref.data.nansum(), tofs.data.nansum(), rtol=sc.scalar(rtol))


def test_unwrap_with_no_choppers() -> None:
    # At this small distance the frames are not overlapping (with the given wavelength
    # range), despite not using any choppers.
    distance = sc.scalar(10.0, unit="m")
    choppers = {}

    pl, ref = _make_workflow_event_mode(
        distance=distance,
        choppers=choppers,
        simulation=time_of_flight.simulate_beamline(
            choppers=choppers,
            source_position=fakes.source_position(),
            neutrons=300_000,
            seed=1234,
        ),
        seed=144,
        pulse_stride=1,
        pulse_stride_offset=0,
        error_threshold=1.0,
    )

    tofs = pl.compute(time_of_flight.TofData)

    _validate_result_events(
        tofs=tofs, ref=ref, percentile=96, diff_threshold=1.0, rtol=0.02
    )


# At 30m, event_time_offset does not wrap around (all events within the first pulse).
# At 60m, all events are within the second pulse.
# At 80m, events are split between the second and third pulse.
# At 108m, events are split between the third and fourth pulse.
@pytest.mark.parametrize("dist", [30.0, 60.0, 80.0, 108.0])
def test_standard_unwrap(dist, simulation_psc_choppers) -> None:
    pl, ref = _make_workflow_event_mode(
        distance=sc.scalar(dist, unit="m"),
        choppers=fakes.psc_choppers(),
        simulation=simulation_psc_choppers,
        seed=2,
        pulse_stride=1,
        pulse_stride_offset=0,
        error_threshold=0.1,
    )

    tofs = pl.compute(time_of_flight.TofData)

    _validate_result_events(
        tofs=tofs, ref=ref, percentile=100, diff_threshold=0.02, rtol=0.05
    )


# At 30m, event_time_offset does not wrap around (all events within the first pulse).
# At 60m, all events are within the second pulse.
# At 80m, events are split between the second and third pulse.
# At 108m, events are split between the third and fourth pulse.
@pytest.mark.parametrize("dist", [30.0, 60.0, 80.0, 108.0])
@pytest.mark.parametrize("dim", ["time_of_flight", "tof"])
def test_standard_unwrap_histogram_mode(dist, dim, simulation_psc_choppers) -> None:
    pl, ref = _make_workflow_histogram_mode(
        dim=dim,
        distance=sc.scalar(dist, unit="m"),
        choppers=fakes.psc_choppers(),
        simulation=simulation_psc_choppers,
        seed=37,
        pulse_stride=1,
<<<<<<< HEAD
        percentile=96,
        diff_threshold=0.4,
        rtol=0.05,
=======
    )

    tofs = pl.compute(time_of_flight.ResampledTofData)

    _validate_result_histogram_mode(
        tofs=tofs, ref=ref, percentile=96, diff_threshold=0.3, rtol=0.05
>>>>>>> f98acc43
    )


@pytest.mark.parametrize("dist", [60.0, 100.0])
def test_pulse_skipping_unwrap(dist, simulation_pulse_skipping) -> None:
    pl, ref = _make_workflow_event_mode(
        distance=sc.scalar(dist, unit="m"),
        choppers=fakes.pulse_skipping_choppers(),
        simulation=simulation_pulse_skipping,
        seed=432,
        pulse_stride=2,
        pulse_stride_offset=1,
        error_threshold=0.1,
    )

    tofs = pl.compute(time_of_flight.TofData)

    _validate_result_events(
        tofs=tofs, ref=ref, percentile=100, diff_threshold=0.1, rtol=0.05
    )


def test_pulse_skipping_unwrap_180_phase_shift() -> None:
    choppers = fakes.pulse_skipping_choppers()
    choppers["pulse_skipping"].phase.value += 180.0

    sim = time_of_flight.simulate_beamline(
        choppers=choppers,
        source_position=fakes.source_position(),
        neutrons=500_000,
        seed=111,
        pulses=2,
    )

    pl, ref = _make_workflow_event_mode(
        distance=sc.scalar(100.0, unit="m"),
        choppers=choppers,
        simulation=sim,
        seed=55,
        pulse_stride=2,
        pulse_stride_offset=1,
        error_threshold=0.1,
    )

    tofs = pl.compute(time_of_flight.TofData)

    _validate_result_events(
        tofs=tofs, ref=ref, percentile=100, diff_threshold=0.1, rtol=0.05
    )


@pytest.mark.parametrize("dist", [60.0, 100.0])
def test_pulse_skipping_stride_offset_guess_gives_expected_result(
    dist, simulation_pulse_skipping
) -> None:
    pl, ref = _make_workflow_event_mode(
        distance=sc.scalar(dist, unit="m"),
        choppers=fakes.pulse_skipping_choppers(),
        simulation=simulation_pulse_skipping,
        seed=97,
        pulse_stride=2,
        pulse_stride_offset=None,
        error_threshold=0.1,
    )

    tofs = pl.compute(time_of_flight.TofData)

    _validate_result_events(
        tofs=tofs, ref=ref, percentile=100, diff_threshold=0.1, rtol=0.05
    )


def test_pulse_skipping_unwrap_when_all_neutrons_arrive_after_second_pulse() -> None:
    choppers = fakes.pulse_skipping_choppers()
    choppers['chopper'] = DiskChopper(
        frequency=sc.scalar(-14.0, unit="Hz"),
        beam_position=sc.scalar(0.0, unit="deg"),
        phase=sc.scalar(-35.0, unit="deg"),
        axle_position=sc.vector(value=[0, 0, 8.0], unit="m"),
        slit_begin=sc.array(dims=["cutout"], values=np.array([10.0]), unit="deg"),
        slit_end=sc.array(dims=["cutout"], values=np.array([25.0]), unit="deg"),
        slit_height=sc.scalar(10.0, unit="cm"),
        radius=sc.scalar(30.0, unit="cm"),
    )

    sim = time_of_flight.simulate_beamline(
        choppers=choppers,
        source_position=fakes.source_position(),
        neutrons=500_000,
        seed=222,
        pulses=2,
    )

    pl, ref = _make_workflow_event_mode(
        distance=sc.scalar(150.0, unit="m"),
        choppers=choppers,
        simulation=sim,
        seed=6,
        pulse_stride=2,
        pulse_stride_offset=1,
        error_threshold=0.1,
    )

    tofs = pl.compute(time_of_flight.TofData)

    _validate_result_events(
        tofs=tofs, ref=ref, percentile=100, diff_threshold=0.1, rtol=0.05
    )


def test_pulse_skipping_unwrap_when_first_half_of_first_pulse_is_missing() -> None:
    distance = sc.scalar(100.0, unit="m")
    choppers = fakes.pulse_skipping_choppers()

    beamline = fakes.FakeBeamline(
        choppers=choppers,
        monitors={"detector": distance},
        run_length=sc.scalar(1.0, unit="s"),
        events_per_pulse=100_000,
        seed=21,
    )
    mon, ref = beamline.get_monitor("detector")

    sim = time_of_flight.simulate_beamline(
        choppers=choppers,
        source_position=fakes.source_position(),
        neutrons=300_000,
        seed=1234,
        pulses=2,
    )

    pl = sl.Pipeline(
        time_of_flight.providers(), params=time_of_flight.default_parameters()
    )

    # Skip first pulse = half of the first frame
    a = mon.group('event_time_zero')['event_time_zero', 1:]
    a.bins.coords['event_time_zero'] = sc.bins_like(a, a.coords['event_time_zero'])
    pl[time_of_flight.RawData] = a.bins.concat('event_time_zero')
    pl[time_of_flight.SimulationResults] = sim
    pl[time_of_flight.Ltotal] = distance
    pl[time_of_flight.LtotalRange] = distance, distance
    pl[time_of_flight.PulseStride] = 2
    pl[time_of_flight.PulseStrideOffset] = 1  # Start the stride at the second pulse

    tofs = pl.compute(time_of_flight.TofData)

    # Convert to wavelength
    graph = {**beamline_graph(scatter=False), **elastic_graph("tof")}
    wavs = tofs.transform_coords("wavelength", graph=graph).bins.concat().value
    # Bin the events in toa starting from the pulse period to skip the first pulse.
    ref = (
        ref.bin(
            toa=sc.concat(
                [
                    sc.scalar(1 / 14, unit='s').to(unit=ref.coords['toa'].unit),
                    ref.coords['toa'].max() * 1.01,
                ],
                dim='toa',
            )
        )
        .bins.concat()
        .value
    )

    # Sort the events according id to make sure we are comparing the same values.
    wavs = sc.sort(wavs, key=wavs.coords['id'])
    ref = sc.sort(ref, key=ref.coords['id'])

    diff = abs(
        (wavs.coords["wavelength"] - ref.coords["wavelength"])
        / ref.coords["wavelength"]
    )
    # All errors should be small
    assert np.nanpercentile(diff.values, 100) < 0.05
    # Make sure that we have not lost too many events (we lose some because they may be
    # given a NaN tof from the lookup).
    assert sc.isclose(
        pl.compute(time_of_flight.RawData).data.nansum(),
        tofs.data.nansum(),
        rtol=sc.scalar(1.0e-3),
    )


def test_pulse_skipping_stride_3() -> None:
    choppers = fakes.pulse_skipping_choppers()
    choppers["pulse_skipping"].frequency.value = -14.0 / 3.0

    sim = time_of_flight.simulate_beamline(
        choppers=choppers,
        source_position=fakes.source_position(),
        neutrons=500_000,
        seed=111,
        pulses=1,
    )

    pl, ref = _make_workflow_event_mode(
        distance=sc.scalar(150.0, unit="m"),
        choppers=choppers,
        simulation=sim,
        seed=68,
        pulse_stride=3,
        pulse_stride_offset=None,
        error_threshold=0.1,
    )

    tofs = pl.compute(time_of_flight.TofData)

    _validate_result_events(
        tofs=tofs, ref=ref, percentile=100, diff_threshold=0.1, rtol=0.05
    )


def test_pulse_skipping_unwrap_histogram_mode(simulation_pulse_skipping) -> None:
    pl, ref = _make_workflow_histogram_mode(
        dim='time_of_flight',
        distance=sc.scalar(50.0, unit="m"),
        choppers=fakes.pulse_skipping_choppers(),
        simulation=simulation_pulse_skipping,
        seed=9,
        pulse_stride=2,
<<<<<<< HEAD
        percentile=96,
        diff_threshold=0.4,
        rtol=0.05,
=======
    )

    tofs = pl.compute(time_of_flight.ResampledTofData)

    _validate_result_histogram_mode(
        tofs=tofs, ref=ref, percentile=96, diff_threshold=0.3, rtol=0.05
    )


@pytest.mark.parametrize("dtype", ["int32", "int64"])
def test_unwrap_int(dtype, simulation_psc_choppers) -> None:
    pl, ref = _make_workflow_event_mode(
        distance=sc.scalar(80.0, unit="m"),
        choppers=fakes.psc_choppers(),
        simulation=simulation_psc_choppers,
        seed=2,
        pulse_stride=1,
        pulse_stride_offset=0,
        error_threshold=0.1,
    )

    mon = pl.compute(time_of_flight.RawData).copy()
    mon.bins.coords["event_time_offset"] = mon.bins.coords["event_time_offset"].to(
        dtype=dtype, unit="ns"
    )
    pl[time_of_flight.RawData] = mon

    tofs = pl.compute(time_of_flight.TofData)

    _validate_result_events(
        tofs=tofs, ref=ref, percentile=100, diff_threshold=0.02, rtol=0.05
>>>>>>> f98acc43
    )<|MERGE_RESOLUTION|>--- conflicted
+++ resolved
@@ -194,18 +194,12 @@
         simulation=simulation_psc_choppers,
         seed=37,
         pulse_stride=1,
-<<<<<<< HEAD
-        percentile=96,
-        diff_threshold=0.4,
-        rtol=0.05,
-=======
     )
 
     tofs = pl.compute(time_of_flight.ResampledTofData)
 
     _validate_result_histogram_mode(
-        tofs=tofs, ref=ref, percentile=96, diff_threshold=0.3, rtol=0.05
->>>>>>> f98acc43
+        tofs=tofs, ref=ref, percentile=96, diff_threshold=0.4, rtol=0.05
     )
 
 
@@ -427,17 +421,12 @@
         simulation=simulation_pulse_skipping,
         seed=9,
         pulse_stride=2,
-<<<<<<< HEAD
-        percentile=96,
-        diff_threshold=0.4,
-        rtol=0.05,
-=======
     )
 
     tofs = pl.compute(time_of_flight.ResampledTofData)
 
     _validate_result_histogram_mode(
-        tofs=tofs, ref=ref, percentile=96, diff_threshold=0.3, rtol=0.05
+        tofs=tofs, ref=ref, percentile=96, diff_threshold=0.4, rtol=0.05
     )
 
 
@@ -463,5 +452,4 @@
 
     _validate_result_events(
         tofs=tofs, ref=ref, percentile=100, diff_threshold=0.02, rtol=0.05
->>>>>>> f98acc43
     )